/**
 * Copyright IBM Corporation 2015
 *
 * Licensed under the Apache License, Version 2.0 (the "License");
 * you may not use this file except in compliance with the License.
 * You may obtain a copy of the License at
 *
 * http://www.apache.org/licenses/LICENSE-2.0
 *
 * Unless required by applicable law or agreed to in writing, software
 * distributed under the License is distributed on an "AS IS" BASIS,
 * WITHOUT WARRANTIES OR CONDITIONS OF ANY KIND, either express or implied.
 * See the License for the specific language governing permissions and
 * limitations under the License.
 **/

import Foundation
import AVFoundation
import ObjectMapper

/**
 Designed for streaming low-latency synthesis of audio from written text. The service
 synthesizes natural-sounding speech from the text in a variety of languages and voices
 that speak with appropriate cadence and intonation. Multiple voices, both male and
 female, are available for a number of languages, including English, French, German,
 Italian, and Spanish.
 */
public class TextToSpeech: WatsonService {
    
    public init(username: String, password: String) {
        let authStrategy = BasicAuthenticationStrategy(tokenURL: Constants.tokenURL,
            serviceURL: Constants.serviceURL, username: username, password: password)
        super.init(authStrategy: authStrategy)
    }
    
    // Provides the Opus/Ogg decompression.
    let opus: OpusHelper = OpusHelper()
    
    // Sampling rate returned from the Opus decoder is 48KHz by default.
    private let defaultSampleRate = 48000

    /**
     Invokes a call to synthesize text and decompress the audio to produce a WAVE
     formatted NSData.
     
     - parameter text:              String that will be synthesized
     - parameter voice:             String specifying the voice name
     - parameter completionHandler: Callback function that will present the WAVE data
     */
<<<<<<< HEAD
    public func synthesize(theText: String,
        voice: String = "",
        oncompletion: (data: NSData?, error:NSError?) -> Void ) {
            
            // let endpoint = getEndpoint("/v1/synthesize")
            
            if (theText.isEmpty)
            {
                let error = NSError.createWatsonError(404,
                    description: "Cannot synthesize an empty string")
                oncompletion(data: nil, error: error)
                return
            }
            
    
            var params = [NSURLQueryItem]()
            let query = NSURLQueryItem(name: "text", value: theText)
            params.append(query)
    
            // Opus codec is the default
=======
    public func synthesize(text: String, voice: String?,
        completionHandler: (NSData?, NSError?) -> Void ) {
        
        // construct url query parameters
        var urlParams = [NSURLQueryItem]()
        if let voice = voice {
            urlParams.append(NSURLQueryItem(name: "voice", value: "\(voice)"))
        }
>>>>>>> 952cd2be
            
        // construct message body
        let body = "{ \"text\": \(text) }"
            
        // construct request
        let request = WatsonRequest(
            method: .POST,
            serviceURL: Constants.serviceURL,
            endpoint: Constants.synthesize,
            authStrategy: authStrategy,
            accept: .OPUS,
            contentType: .JSON,
            urlParams: urlParams,
            messageBody: body.dataUsingEncoding(NSUTF8StringEncoding))
        
        // execute request
        gateway.request(request, serviceError: TextToSpeechError()) { data, error in
            if let data = data {
                let pcm = self.opus.opusToPCM(data, sampleRate: self.defaultSampleRate)
                let wave = self.addWaveHeader(pcm)
                completionHandler(wave, error)
            } else {
                completionHandler(nil, error)
            }
        }
    }

<<<<<<< HEAD

=======
>>>>>>> 952cd2be
    /**
     This function returns a list of voices supported.
     
     - parameter completionHandler: Callback function that presents an array of Voices
     */
    public func listVoices(completionHandler: ([Voice]?, NSError?) -> Void) {
        
        // construct request
        let request = WatsonRequest(
            method: .GET,
            serviceURL: Constants.serviceURL,
            endpoint: Constants.voices,
            authStrategy: authStrategy,
            accept: .JSON)
        
        // execute request
        gateway.request(request, serviceError: TextToSpeechError()) { data, error in
            let voices = Mapper<Voice>().mapArray(data, keyPath: "voices")
            completionHandler(voices, error)
        }
    }
    
    /**
     This helper method converts a PCM of UInt16s produced by the Opus codec
     to a WAVE file by prepending a WAVE header.
     
     - parameter data: Contains PCM (pulse coded modulation) raw data for audio
     - returns:        WAVE formatted header prepended to the data
     **/
    private func addWaveHeader(data: NSData) -> NSData {
        
        let headerSize: Int = 44
        let totalAudioLen: Int = data.length
        let totalDataLen: Int = totalAudioLen + headerSize - 8
        let longSampleRate: Int = 48000
        let channels = 1
        let byteRate = 16 * 11025 * channels / 8
        
        let byteArray = [UInt8]("RIFF".utf8)
        let byteArray2 = [UInt8]("WAVEfmt ".utf8)
        let byteArray3 = [UInt8]("data".utf8)
        var header : [UInt8] = [UInt8](count: 44, repeatedValue: 0)
        
        header[0] = byteArray[0]
        header[1] = byteArray[1]
        header[2] = byteArray[2]
        header[3] = byteArray[3]
        header[4] = (UInt8) (totalDataLen & 0xff)
        header[5] = (UInt8) ((totalDataLen >> 8) & 0xff)
        header[6] = (UInt8) ((totalDataLen >> 16) & 0xff)
        header[7] = (UInt8) ((totalDataLen >> 24) & 0xff)
        header[8] = byteArray2[0]
        header[9] = byteArray2[1]
        header[10] = byteArray2[2]
        header[11] = byteArray2[3]
        header[12] = byteArray2[4]
        header[13] = byteArray2[5]
        header[14] = byteArray2[6]
        header[15] = byteArray2[7]
        header[16] = 16
        header[17] = 0
        header[18] = 0
        header[19] = 0
        header[20] = 1
        header[21] = 0
        header[22] = (UInt8) (channels)
        header[23] = 0
        header[24] = (UInt8) (longSampleRate & 0xff)
        header[25] = (UInt8) ((longSampleRate >> 8) & 0xff)
        header[26] = (UInt8) ((longSampleRate >> 16) & 0xff)
        header[27] = (UInt8) ((longSampleRate >> 24) & 0xff)
        header[28] = (UInt8) (byteRate & 0xff)
        header[29] = (UInt8) (byteRate >> 8 & 0xff)
        header[30] = (UInt8) (byteRate >> 16 & 0xff)
        header[31] = (UInt8) (byteRate >> 24 & 0xff)
        header[32] = (UInt8) (2 * 8 / 8)
        header[33] = 0
        header[34] = 16 // bits per sample
        header[35] = 0
        header[36] = byteArray3[0]
        header[37] = byteArray3[1]
        header[38] = byteArray3[2]
        header[39] = byteArray3[3]
        header[40] = (UInt8) (totalAudioLen & 0xff)
        header[41] = (UInt8) (totalAudioLen >> 8 & 0xff)
        header[42] = (UInt8) (totalAudioLen >> 16 & 0xff)
        header[43] = (UInt8) (totalAudioLen >> 24 & 0xff)
        
        let newWavData = NSMutableData(bytes: header, length: 44)
        newWavData.appendData(data)
        
        return newWavData
    }
}<|MERGE_RESOLUTION|>--- conflicted
+++ resolved
@@ -47,28 +47,6 @@
      - parameter voice:             String specifying the voice name
      - parameter completionHandler: Callback function that will present the WAVE data
      */
-<<<<<<< HEAD
-    public func synthesize(theText: String,
-        voice: String = "",
-        oncompletion: (data: NSData?, error:NSError?) -> Void ) {
-            
-            // let endpoint = getEndpoint("/v1/synthesize")
-            
-            if (theText.isEmpty)
-            {
-                let error = NSError.createWatsonError(404,
-                    description: "Cannot synthesize an empty string")
-                oncompletion(data: nil, error: error)
-                return
-            }
-            
-    
-            var params = [NSURLQueryItem]()
-            let query = NSURLQueryItem(name: "text", value: theText)
-            params.append(query)
-    
-            // Opus codec is the default
-=======
     public func synthesize(text: String, voice: String?,
         completionHandler: (NSData?, NSError?) -> Void ) {
         
@@ -77,7 +55,6 @@
         if let voice = voice {
             urlParams.append(NSURLQueryItem(name: "voice", value: "\(voice)"))
         }
->>>>>>> 952cd2be
             
         // construct message body
         let body = "{ \"text\": \(text) }"
@@ -105,10 +82,6 @@
         }
     }
 
-<<<<<<< HEAD
-
-=======
->>>>>>> 952cd2be
     /**
      This function returns a list of voices supported.
      
